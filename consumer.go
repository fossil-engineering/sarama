--- conflicted
+++ resolved
@@ -523,11 +523,7 @@
 }
 
 func (child *partitionConsumer) parseRecords(batch *RecordBatch) ([]*ConsumerMessage, error) {
-<<<<<<< HEAD
-	var messages []*ConsumerMessage
-=======
 	messages := make([]*ConsumerMessage, 0, len(batch.Records))
->>>>>>> 99ce9371
 
 	for _, rec := range batch.Records {
 		offset := batch.FirstOffset + rec.OffsetDelta
